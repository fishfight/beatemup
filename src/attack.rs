--- conflicted
+++ resolved
@@ -45,14 +45,7 @@
 }
 
 #[derive(Component)]
-<<<<<<< HEAD
-pub struct Drop {
-    pub item: ItemMeta,
-    pub drop: bool,
-}
-=======
 pub struct Hurtbox;
->>>>>>> dfadfce4
 
 /// A component that depawns an entity after collision.
 #[derive(Component, Clone, Copy, Default, Reflect)]
@@ -70,6 +63,12 @@
             hit_count: 0,
         }
     }
+}
+
+#[derive(Component)]
+pub struct Drop {
+    pub item: ItemMeta,
+    pub drop: bool,
 }
 
 /// A component identifying the attacks active collision frames.
